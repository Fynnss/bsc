--- conflicted
+++ resolved
@@ -99,23 +99,6 @@
 		}), signer, key1)
 		return tx
 	}
-<<<<<<< HEAD
-	/*
-		var mkBlobTx = func(nonce uint64, to common.Address, gasLimit uint64, gasTipCap, gasFeeCap *big.Int, hashes []common.Hash) *types.Transaction {
-			tx, err := types.SignTx(types.NewTx(&types.BlobTx{
-				Nonce:      nonce,
-				GasTipCap:  uint256.MustFromBig(gasTipCap),
-				GasFeeCap:  uint256.MustFromBig(gasFeeCap),
-				Gas:        gasLimit,
-				To:         to,
-				BlobHashes: hashes,
-				Value:      new(uint256.Int),
-			}), signer, key1)
-			if err != nil {
-				t.Fatal(err)
-			}
-			return tx
-=======
 	var mkBlobTx = func(nonce uint64, to common.Address, gasLimit uint64, gasTipCap, gasFeeCap, blobGasFeeCap *big.Int, hashes []common.Hash) *types.Transaction {
 		tx, err := types.SignTx(types.NewTx(&types.BlobTx{
 			Nonce:      nonce,
@@ -129,9 +112,9 @@
 		}), signer, key1)
 		if err != nil {
 			t.Fatal(err)
->>>>>>> 8f7eb9cc
-		}
-	*/
+		}
+		return tx
+	}
 
 	{ // Tests against a 'recent' chain definition
 		var (
@@ -218,11 +201,7 @@
 				txs: []*types.Transaction{
 					mkDynamicTx(0, common.Address{}, params.TxGas, big.NewInt(0), big.NewInt(0)),
 				},
-<<<<<<< HEAD
 				want: "invalid gas used (remote: 0 local: 21000)",
-=======
-				want: "could not apply tx 0 [0xc4ab868fef0c82ae0387b742aee87907f2d0fc528fc6ea0a021459fb0fc4a4a8]: max fee per gas less than block base fee: address 0x71562b71999873DB5b286dF957af199Ec94617F7, maxFeePerGas: 0, baseFee: 875000000",
->>>>>>> 8f7eb9cc
 			},
 			{ // ErrTipVeryHigh
 				txs: []*types.Transaction{
@@ -271,24 +250,12 @@
 				},
 				want: "could not apply tx 0 [0xfd49536a9b323769d8472fcb3ebb3689b707a349379baee3e2ee3fe7baae06a1]: intrinsic gas too low: have 54299, want 54300",
 			},
-<<<<<<< HEAD
-			// TODO(Nathan), blobtx disable now
-			/*
-				{ // ErrBlobFeeCapTooLow
-					txs: []*types.Transaction{
-						mkBlobTx(0, common.Address{}, params.TxGas, big.NewInt(1), big.NewInt(1), []common.Hash{(common.Hash{1})}),
-					},
-					want: "could not apply tx 0 [0x6c11015985ce82db691d7b2d017acda296db88b811c3c60dc71449c76256c716]: max fee per gas less than block base fee: address 0x71562b71999873DB5b286dF957af199Ec94617F7, maxFeePerGas: 1 baseFee: 875000000",
-				},
-			*/
-=======
 			{ // ErrBlobFeeCapTooLow
 				txs: []*types.Transaction{
 					mkBlobTx(0, common.Address{}, params.TxGas, big.NewInt(1), big.NewInt(1), big.NewInt(0), []common.Hash{(common.Hash{1})}),
 				},
 				want: "could not apply tx 0 [0x6c11015985ce82db691d7b2d017acda296db88b811c3c60dc71449c76256c716]: max fee per gas less than block base fee: address 0x71562b71999873DB5b286dF957af199Ec94617F7, maxFeePerGas: 1, baseFee: 875000000",
 			},
->>>>>>> 8f7eb9cc
 		} {
 			block := GenerateBadBlock(gspec.ToBlock(), beacon.New(ethash.NewFaker()), tt.txs, gspec.Config)
 			_, err := blockchain.InsertChain(types.Blocks{block})
