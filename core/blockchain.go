--- conflicted
+++ resolved
@@ -407,7 +407,6 @@
 	return bc, nil
 }
 
-<<<<<<< HEAD
 // GetVMConfig returns the block chain VM config.
 func (bc *BlockChain) GetVMConfig() *vm.Config {
 	return &bc.vmConfig
@@ -417,8 +416,6 @@
 	bc.receiptsCache.Add(hash, receipts)
 }
 
-=======
->>>>>>> fb3a6528
 // empty returns an indicator whether the blockchain is empty.
 // Note, it's a special case that we connect a non-empty ancient
 // database with an empty node, so that we can plugin the ancient
@@ -1618,11 +1615,7 @@
 			atomic.StoreUint32(&followupInterrupt, 1)
 			return it.index, err
 		}
-<<<<<<< HEAD
 		bc.CacheReceipts(block.Hash(), receipts)
-=======
-
->>>>>>> fb3a6528
 		// Update the metrics touched during block processing
 		accountReadTimer.Update(statedb.AccountReads)                 // Account reads are complete, we can mark them
 		storageReadTimer.Update(statedb.StorageReads)                 // Storage reads are complete, we can mark them
