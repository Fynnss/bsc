// Copyright 2014 The go-ethereum Authors
// This file is part of the go-ethereum library.
//
// The go-ethereum library is free software: you can redistribute it and/or modify
// it under the terms of the GNU Lesser General Public License as published by
// the Free Software Foundation, either version 3 of the License, or
// (at your option) any later version.
//
// The go-ethereum library is distributed in the hope that it will be useful,
// but WITHOUT ANY WARRANTY; without even the implied warranty of
// MERCHANTABILITY or FITNESS FOR A PARTICULAR PURPOSE. See the
// GNU Lesser General Public License for more details.
//
// You should have received a copy of the GNU Lesser General Public License
// along with the go-ethereum library. If not, see <http://www.gnu.org/licenses/>.

package state

import (
	"bytes"
	"fmt"
	"io"
<<<<<<< HEAD
	"math/big"
	"sync"
=======
>>>>>>> 8f7eb9cc
	"time"

	"github.com/ethereum/go-ethereum/common"
	"github.com/ethereum/go-ethereum/core/types"
	"github.com/ethereum/go-ethereum/crypto"
	"github.com/ethereum/go-ethereum/metrics"
	"github.com/ethereum/go-ethereum/rlp"
	"github.com/ethereum/go-ethereum/trie/trienode"
	"github.com/holiman/uint256"
)

type Code []byte

func (c Code) String() string {
	return string(c) //strings.Join(Disassemble(c), " ")
}

type Storage map[common.Hash]common.Hash

func (s Storage) String() (str string) {
	for key, value := range s {
		str += fmt.Sprintf("%X : %X\n", key, value)
	}
	return
}

func (s Storage) Copy() Storage {
	cpy := make(Storage, len(s))
	for key, value := range s {
		cpy[key] = value
	}
	return cpy
}

// StateObject represents an Ethereum account which is being modified.
//
// The usage pattern is as follows:
// - First you need to obtain a state object.
// - Account values as well as storages can be accessed and modified through the object.
// - Finally, call commit to return the changes of storage trie and update account data.
type stateObject struct {
	db       *StateDB
	address  common.Address      // address of ethereum account
	addrHash common.Hash         // hash of ethereum address of the account
	origin   *types.StateAccount // Account original data without any change applied, nil means it was not existent
	data     types.StateAccount  // Account data with all mutations applied in the scope of block

	// Write caches.
	trie Trie // storage trie, which becomes non-nil on first access
	code Code // contract bytecode, which gets set when code is loaded

	sharedOriginStorage *sync.Map // Point to the entry of the stateObject in sharedPool
	originStorage       Storage   // Storage cache of original entries to dedup rewrites
	pendingStorage      Storage   // Storage entries that need to be flushed to disk, at the end of an entire block
	dirtyStorage        Storage   // Storage entries that have been modified in the current transaction execution, reset for every transaction

	// Cache flags.
	dirtyCode bool // true if the code was updated

	// Flag whether the account was marked as self-destructed. The self-destructed account
	// is still accessible in the scope of same transaction.
	selfDestructed bool

	// Flag whether the account was marked as deleted. A self-destructed account
	// or an account that is considered as empty will be marked as deleted at
	// the end of transaction and no longer accessible anymore.
	deleted bool

	// Flag whether the object was created in the current transaction
	created bool
}

// empty returns whether the account is considered empty.
func (s *stateObject) empty() bool {
	return s.data.Nonce == 0 && s.data.Balance.Sign() == 0 && bytes.Equal(s.data.CodeHash, types.EmptyCodeHash.Bytes())
}

// newObject creates a state object.
func newObject(db *StateDB, address common.Address, acct *types.StateAccount) *stateObject {
	var (
		origin  = acct
		created = acct == nil // true if the account was not existent
	)
	if acct == nil {
		acct = types.NewEmptyStateAccount()
	}
	var storageMap *sync.Map
	// Check whether the storage exist in pool, new originStorage if not exist
	if db != nil && db.storagePool != nil {
		storageMap = db.GetStorage(address)
	}

	return &stateObject{
<<<<<<< HEAD
		db:                  db,
		address:             address,
		addrHash:            crypto.Keccak256Hash(address[:]),
		origin:              origin,
		data:                *acct,
		sharedOriginStorage: storageMap,
		originStorage:       make(Storage),
		pendingStorage:      make(Storage),
		dirtyStorage:        make(Storage),
=======
		db:             db,
		address:        address,
		addrHash:       crypto.Keccak256Hash(address[:]),
		origin:         origin,
		data:           *acct,
		originStorage:  make(Storage),
		pendingStorage: make(Storage),
		dirtyStorage:   make(Storage),
		created:        created,
>>>>>>> 8f7eb9cc
	}
}

// EncodeRLP implements rlp.Encoder.
func (s *stateObject) EncodeRLP(w io.Writer) error {
	return rlp.Encode(w, &s.data)
}

func (s *stateObject) markSelfdestructed() {
	s.selfDestructed = true
}

func (s *stateObject) touch() {
	s.db.journal.append(touchChange{
		account: &s.address,
	})
	if s.address == ripemd {
		// Explicitly put it in the dirty-cache, which is otherwise generated from
		// flattened journals.
		s.db.journal.dirty(s.address)
	}
}

// getTrie returns the associated storage trie. The trie will be opened
// if it's not loaded previously. An error will be returned if trie can't
// be loaded.
func (s *stateObject) getTrie() (Trie, error) {
	if s.trie == nil {
		// Try fetching from prefetcher first
<<<<<<< HEAD
		// if s.data.Root != types.EmptyRootHash && s.db.prefetcher != nil {
		// When the miner is creating the pending state, there is no prefetcher
		//	s.trie = s.db.prefetcher.trie(s.addrHash, s.data.Root)
		// }
		// if s.trie == nil {
		tr, err := s.db.db.OpenStorageTrie(s.db.originalRoot, s.address, s.data.Root)
		if err != nil {
			return nil, err
=======
		if s.data.Root != types.EmptyRootHash && s.db.prefetcher != nil {
			// When the miner is creating the pending state, there is no prefetcher
			s.trie = s.db.prefetcher.trie(s.addrHash, s.data.Root)
		}
		if s.trie == nil {
			tr, err := s.db.db.OpenStorageTrie(s.db.originalRoot, s.address, s.data.Root, s.db.trie)
			if err != nil {
				return nil, err
			}
			s.trie = tr
>>>>>>> 8f7eb9cc
		}
		s.trie = tr
		// }
	}
	return s.trie, nil
}

// GetState retrieves a value from the account storage trie.
func (s *stateObject) GetState(key common.Hash) common.Hash {
	// If we have a dirty value for this state entry, return it
	value, dirty := s.dirtyStorage[key]
	if dirty {
		return value
	}
	// Otherwise return the entry's original value
	return s.GetCommittedState(key)
}

func (s *stateObject) getOriginStorage(key common.Hash) (common.Hash, bool) {
	if value, cached := s.originStorage[key]; cached {
		return value, true
	}
	// if L1 cache miss, try to get it from shared pool
	if s.sharedOriginStorage != nil {
		val, ok := s.sharedOriginStorage.Load(key)
		if !ok {
			return common.Hash{}, false
		}
		storage := val.(common.Hash)
		s.originStorage[key] = storage
		return storage, true
	}
	return common.Hash{}, false
}

func (s *stateObject) setOriginStorage(key common.Hash, value common.Hash) {
	if s.db.writeOnSharedStorage && s.sharedOriginStorage != nil {
		s.sharedOriginStorage.Store(key, value)
	}
	s.originStorage[key] = value
}

// GetCommittedState retrieves a value from the committed account storage trie.
func (s *stateObject) GetCommittedState(key common.Hash) common.Hash {
	// If we have a pending write or clean cached, return that
	if value, pending := s.pendingStorage[key]; pending {
		return value
	}

	if value, cached := s.getOriginStorage(key); cached {
		return value
	}
	// If the object was destructed in *this* block (and potentially resurrected),
	// the storage has been cleared out, and we should *not* consult the previous
	// database about any storage values. The only possible alternatives are:
	//   1) resurrect happened, and new slot values were set -- those should
	//      have been handles via pendingStorage above.
	//   2) we don't have new values, and can deliver empty response back
	if _, destructed := s.db.stateObjectsDestruct[s.address]; destructed {
		return common.Hash{}
	}
	// If no live objects are available, attempt to use snapshots
	var (
		enc   []byte
		err   error
		value common.Hash
	)
	if s.db.snap != nil {
		start := time.Now()
		enc, err = s.db.snap.Storage(s.addrHash, crypto.Keccak256Hash(key.Bytes()))
		if metrics.EnabledExpensive {
			s.db.SnapshotStorageReads += time.Since(start)
		}
		if len(enc) > 0 {
			_, content, _, err := rlp.Split(enc)
			if err != nil {
				s.db.setError(err)
			}
			value.SetBytes(content)
		}
	}
	// If the snapshot is unavailable or reading from it fails, load from the database.
	if s.db.snap == nil || err != nil {
		start := time.Now()
		tr, err := s.getTrie()
		if err != nil {
			s.db.setError(err)
			return common.Hash{}
		}
		val, err := tr.GetStorage(s.address, key.Bytes())
		if metrics.EnabledExpensive {
			s.db.StorageReads += time.Since(start)
		}
		if err != nil {
			s.db.setError(err)
			return common.Hash{}
		}
		value.SetBytes(val)
	}
	s.setOriginStorage(key, value)
	return value
}

// SetState updates a value in account storage.
func (s *stateObject) SetState(key, value common.Hash) {
	// If the new value is the same as old, don't set
	prev := s.GetState(key)
	if prev == value {
		return
	}
	// New value is different, update and journal the change
	s.db.journal.append(storageChange{
		account:  &s.address,
		key:      key,
		prevalue: prev,
	})
	s.setState(key, value)
}

func (s *stateObject) setState(key, value common.Hash) {
	s.dirtyStorage[key] = value
}

// finalise moves all dirty storage slots into the pending area to be hashed or
// committed later. It is invoked at the end of every transaction.
func (s *stateObject) finalise(prefetch bool) {
	slotsToPrefetch := make([][]byte, 0, len(s.dirtyStorage))
	for key, value := range s.dirtyStorage {
		s.pendingStorage[key] = value
		if value != s.originStorage[key] {
			slotsToPrefetch = append(slotsToPrefetch, common.CopyBytes(key[:])) // Copy needed for closure
		}
	}
	if s.db.prefetcher != nil && prefetch && len(slotsToPrefetch) > 0 && s.data.Root != types.EmptyRootHash {
		s.db.prefetcher.prefetch(s.addrHash, s.data.Root, s.address, slotsToPrefetch)
	}
	if len(s.dirtyStorage) > 0 {
		s.dirtyStorage = make(Storage)
	}
}

// updateTrie is responsible for persisting cached storage changes into the
// object's storage trie. In case the storage trie is not yet loaded, this
// function will load the trie automatically. If any issues arise during the
// loading or updating of the trie, an error will be returned. Furthermore,
// this function will return the mutated storage trie, or nil if there is no
// storage change at all.
func (s *stateObject) updateTrie() (Trie, error) {
	// Make sure all dirty slots are finalized into the pending storage area
	s.finalise(false)

	// Short circuit if nothing changed, don't bother with hashing anything
	if len(s.pendingStorage) == 0 {
		return s.trie, nil
	}
	// Track the amount of time wasted on updating the storage trie
	if metrics.EnabledExpensive {
		defer func(start time.Time) {
			s.db.MetricsMux.Lock()
			s.db.StorageUpdates += time.Since(start)
			s.db.MetricsMux.Unlock()
		}(time.Now())
	}
	// The snapshot storage map for the object
	var (
		storage map[common.Hash][]byte
		origin  map[common.Hash][]byte
<<<<<<< HEAD
		hasher  = crypto.NewKeccakState()
=======
>>>>>>> 8f7eb9cc
	)
	tr, err := s.getTrie()
	if err != nil {
		s.db.setError(err)
		return nil, err
	}
	// Insert all the pending storage updates into the trie
	usedStorage := make([][]byte, 0, len(s.pendingStorage))
	dirtyStorage := make(map[common.Hash][]byte)
	for key, value := range s.pendingStorage {
		// Skip noop changes, persist actual changes
		if value == s.originStorage[key] {
			continue
		}
<<<<<<< HEAD
		var v []byte
		if value != (common.Hash{}) {
			value := value
			v = common.TrimLeftZeroes(value[:])
		}
		dirtyStorage[key] = v
	}
	var wg sync.WaitGroup
	wg.Add(1)
	go func() {
		defer wg.Done()
		for key, value := range dirtyStorage {
			if len(value) == 0 {
				if err := tr.DeleteStorage(s.address, key[:]); err != nil {
					s.db.setError(err)
				}
				s.db.StorageDeleted += 1
			} else {
				if err := tr.UpdateStorage(s.address, key[:], value); err != nil {
					s.db.setError(err)
				}
				s.db.StorageUpdated += 1
=======
		prev := s.originStorage[key]
		s.originStorage[key] = value

		var encoded []byte // rlp-encoded value to be used by the snapshot
		if (value == common.Hash{}) {
			if err := tr.DeleteStorage(s.address, key[:]); err != nil {
				s.db.setError(err)
				return nil, err
			}
			s.db.StorageDeleted += 1
		} else {
			// Encoding []byte cannot fail, ok to ignore the error.
			trimmed := common.TrimLeftZeroes(value[:])
			encoded, _ = rlp.EncodeToBytes(trimmed)
			if err := tr.UpdateStorage(s.address, key[:], trimmed); err != nil {
				s.db.setError(err)
				return nil, err
>>>>>>> 8f7eb9cc
			}
			// Cache the items for preloading
			usedStorage = append(usedStorage, common.CopyBytes(key[:]))
		}
	}()
	// If state snapshotting is active, cache the data til commit
	wg.Add(1)
	go func() {
		defer wg.Done()
		s.db.StorageMux.Lock()
		// The snapshot storage map for the object
		storage = s.db.storages[s.addrHash]
		if storage == nil {
			storage = make(map[common.Hash][]byte, len(dirtyStorage))
			s.db.storages[s.addrHash] = storage
		}
<<<<<<< HEAD
=======
		khash := crypto.HashData(s.db.hasher, key[:])
		storage[khash] = encoded // encoded will be nil if it's deleted

>>>>>>> 8f7eb9cc
		// Cache the original value of mutated storage slots
		origin = s.db.storagesOrigin[s.address]
		if origin == nil {
			origin = make(map[common.Hash][]byte)
			s.db.storagesOrigin[s.address] = origin
		}
		s.db.StorageMux.Unlock()
		for key, value := range dirtyStorage {
			khash := crypto.HashData(hasher, key[:])

			// rlp-encoded value to be used by the snapshot
			var snapshotVal []byte
			if len(value) != 0 {
				snapshotVal, _ = rlp.EncodeToBytes(value)
			}
			storage[khash] = snapshotVal // snapshotVal will be nil if it's deleted

			// Track the original value of slot only if it's mutated first time
			prev := s.originStorage[key]
			s.originStorage[key] = common.BytesToHash(value) // fill back left zeroes by BytesToHash
			if _, ok := origin[khash]; !ok {
				if prev == (common.Hash{}) {
					origin[khash] = nil // nil if it was not present previously
				} else {
					// Encoding []byte cannot fail, ok to ignore the error.
					b, _ := rlp.EncodeToBytes(common.TrimLeftZeroes(prev[:]))
					origin[khash] = b
				}
			}
		}
	}()
	wg.Wait()

	if s.db.prefetcher != nil {
		s.db.prefetcher.used(s.addrHash, s.data.Root, usedStorage)
	}
<<<<<<< HEAD

	if len(s.pendingStorage) > 0 {
		s.pendingStorage = make(Storage)
	}
=======
	s.pendingStorage = make(Storage) // reset pending map
>>>>>>> 8f7eb9cc
	return tr, nil
}

// updateRoot flushes all cached storage mutations to trie, recalculating the
// new storage trie root.
func (s *stateObject) updateRoot() {
<<<<<<< HEAD
	// If node runs in no trie mode, set root to empty.
	defer func() {
		if s.db.db.NoTries() {
			s.data.Root = types.EmptyRootHash
		}
	}()

=======
	// Flush cached storage mutations into trie, short circuit if any error
	// is occurred or there is not change in the trie.
>>>>>>> 8f7eb9cc
	tr, err := s.updateTrie()
	if err != nil || tr == nil {
		return
	}
	// Track the amount of time wasted on hashing the storage trie
	if metrics.EnabledExpensive {
		defer func(start time.Time) {
			s.db.MetricsMux.Lock()
			s.db.StorageHashes += time.Since(start)
			s.db.MetricsMux.Unlock()
		}(time.Now())
	}
	s.data.Root = tr.Hash()
}

// commit obtains a set of dirty storage trie nodes and updates the account data.
// The returned set can be nil if nothing to commit. This function assumes all
// storage mutations have already been flushed into trie by updateRoot.
func (s *stateObject) commit() (*trienode.NodeSet, error) {
	// Short circuit if trie is not even loaded, don't bother with committing anything
	if s.trie == nil {
		s.origin = s.data.Copy()
		return nil, nil
	}
	// Track the amount of time wasted on committing the storage trie
	if metrics.EnabledExpensive {
		defer func(start time.Time) { s.db.StorageCommits += time.Since(start) }(time.Now())
	}
	// The trie is currently in an open state and could potentially contain
	// cached mutations. Call commit to acquire a set of nodes that have been
	// modified, the set can be nil if nothing to commit.
	root, nodes, err := s.trie.Commit(false)
	if err != nil {
		return nil, err
	}
	s.data.Root = root

	// Update original account data after commit
	s.origin = s.data.Copy()
	return nodes, nil
}

// AddBalance adds amount to s's balance.
// It is used to add funds to the destination account of a transfer.
func (s *stateObject) AddBalance(amount *uint256.Int) {
	// EIP161: We must check emptiness for the objects such that the account
	// clearing (0,0,0 objects) can take effect.
	if amount.Sign() == 0 {
		if s.empty() {
			s.touch()
		}
		return
	}
	s.SetBalance(new(uint256.Int).Add(s.Balance(), amount))
}

// SubBalance removes amount from s's balance.
// It is used to remove funds from the origin account of a transfer.
func (s *stateObject) SubBalance(amount *uint256.Int) {
	if amount.Sign() == 0 {
		return
	}
	s.SetBalance(new(uint256.Int).Sub(s.Balance(), amount))
}

func (s *stateObject) SetBalance(amount *uint256.Int) {
	s.db.journal.append(balanceChange{
		account: &s.address,
		prev:    new(uint256.Int).Set(s.data.Balance),
	})
	s.setBalance(amount)
}

func (s *stateObject) setBalance(amount *uint256.Int) {
	s.data.Balance = amount
}

func (s *stateObject) deepCopy(db *StateDB) *stateObject {
	obj := &stateObject{
		db:       db,
		address:  s.address,
		addrHash: s.addrHash,
		origin:   s.origin,
		data:     s.data,
	}
	if s.trie != nil {
		obj.trie = db.db.CopyTrie(s.trie)
	}
	obj.code = s.code
	obj.dirtyStorage = s.dirtyStorage.Copy()
	obj.originStorage = s.originStorage.Copy()
	obj.pendingStorage = s.pendingStorage.Copy()
	obj.selfDestructed = s.selfDestructed
	obj.dirtyCode = s.dirtyCode
	obj.deleted = s.deleted
	return obj
}

//
// Attribute accessors
//

// Address returns the address of the contract/account
func (s *stateObject) Address() common.Address {
	return s.address
}

// Code returns the contract code associated with this object, if any.
func (s *stateObject) Code() []byte {
	if s.code != nil {
		return s.code
	}
	if bytes.Equal(s.CodeHash(), types.EmptyCodeHash.Bytes()) {
		return nil
	}
	code, err := s.db.db.ContractCode(s.address, common.BytesToHash(s.CodeHash()))
	if err != nil {
		s.db.setError(fmt.Errorf("can't load code hash %x: %v", s.CodeHash(), err))
	}
	s.code = code
	return code
}

// CodeSize returns the size of the contract code associated with this object,
// or zero if none. This method is an almost mirror of Code, but uses a cache
// inside the database to avoid loading codes seen recently.
func (s *stateObject) CodeSize() int {
	if s.code != nil {
		return len(s.code)
	}
	if bytes.Equal(s.CodeHash(), types.EmptyCodeHash.Bytes()) {
		return 0
	}
	size, err := s.db.db.ContractCodeSize(s.address, common.BytesToHash(s.CodeHash()))
	if err != nil {
		s.db.setError(fmt.Errorf("can't load code size %x: %v", s.CodeHash(), err))
	}
	return size
}

func (s *stateObject) SetCode(codeHash common.Hash, code []byte) {
	prevcode := s.Code()
	s.db.journal.append(codeChange{
		account:  &s.address,
		prevhash: s.CodeHash(),
		prevcode: prevcode,
	})
	s.setCode(codeHash, code)
}

func (s *stateObject) setCode(codeHash common.Hash, code []byte) {
	s.code = code
	s.data.CodeHash = codeHash[:]
	s.dirtyCode = true
}

func (s *stateObject) SetNonce(nonce uint64) {
	s.db.journal.append(nonceChange{
		account: &s.address,
		prev:    s.data.Nonce,
	})
	s.setNonce(nonce)
}

func (s *stateObject) setNonce(nonce uint64) {
	s.data.Nonce = nonce
}

func (s *stateObject) CodeHash() []byte {
	return s.data.CodeHash
}

func (s *stateObject) Balance() *uint256.Int {
	return s.data.Balance
}

func (s *stateObject) Nonce() uint64 {
	return s.data.Nonce
}

func (s *stateObject) Root() common.Hash {
	return s.data.Root
}<|MERGE_RESOLUTION|>--- conflicted
+++ resolved
@@ -20,11 +20,7 @@
 	"bytes"
 	"fmt"
 	"io"
-<<<<<<< HEAD
-	"math/big"
 	"sync"
-=======
->>>>>>> 8f7eb9cc
 	"time"
 
 	"github.com/ethereum/go-ethereum/common"
@@ -118,7 +114,6 @@
 	}
 
 	return &stateObject{
-<<<<<<< HEAD
 		db:                  db,
 		address:             address,
 		addrHash:            crypto.Keccak256Hash(address[:]),
@@ -128,17 +123,7 @@
 		originStorage:       make(Storage),
 		pendingStorage:      make(Storage),
 		dirtyStorage:        make(Storage),
-=======
-		db:             db,
-		address:        address,
-		addrHash:       crypto.Keccak256Hash(address[:]),
-		origin:         origin,
-		data:           *acct,
-		originStorage:  make(Storage),
-		pendingStorage: make(Storage),
-		dirtyStorage:   make(Storage),
-		created:        created,
->>>>>>> 8f7eb9cc
+		created:             created,
 	}
 }
 
@@ -168,27 +153,14 @@
 func (s *stateObject) getTrie() (Trie, error) {
 	if s.trie == nil {
 		// Try fetching from prefetcher first
-<<<<<<< HEAD
 		// if s.data.Root != types.EmptyRootHash && s.db.prefetcher != nil {
 		// When the miner is creating the pending state, there is no prefetcher
 		//	s.trie = s.db.prefetcher.trie(s.addrHash, s.data.Root)
 		// }
 		// if s.trie == nil {
-		tr, err := s.db.db.OpenStorageTrie(s.db.originalRoot, s.address, s.data.Root)
+		tr, err := s.db.db.OpenStorageTrie(s.db.originalRoot, s.address, s.data.Root, s.db.trie)
 		if err != nil {
 			return nil, err
-=======
-		if s.data.Root != types.EmptyRootHash && s.db.prefetcher != nil {
-			// When the miner is creating the pending state, there is no prefetcher
-			s.trie = s.db.prefetcher.trie(s.addrHash, s.data.Root)
-		}
-		if s.trie == nil {
-			tr, err := s.db.db.OpenStorageTrie(s.db.originalRoot, s.address, s.data.Root, s.db.trie)
-			if err != nil {
-				return nil, err
-			}
-			s.trie = tr
->>>>>>> 8f7eb9cc
 		}
 		s.trie = tr
 		// }
@@ -356,10 +328,7 @@
 	var (
 		storage map[common.Hash][]byte
 		origin  map[common.Hash][]byte
-<<<<<<< HEAD
 		hasher  = crypto.NewKeccakState()
-=======
->>>>>>> 8f7eb9cc
 	)
 	tr, err := s.getTrie()
 	if err != nil {
@@ -374,7 +343,6 @@
 		if value == s.originStorage[key] {
 			continue
 		}
-<<<<<<< HEAD
 		var v []byte
 		if value != (common.Hash{}) {
 			value := value
@@ -397,25 +365,6 @@
 					s.db.setError(err)
 				}
 				s.db.StorageUpdated += 1
-=======
-		prev := s.originStorage[key]
-		s.originStorage[key] = value
-
-		var encoded []byte // rlp-encoded value to be used by the snapshot
-		if (value == common.Hash{}) {
-			if err := tr.DeleteStorage(s.address, key[:]); err != nil {
-				s.db.setError(err)
-				return nil, err
-			}
-			s.db.StorageDeleted += 1
-		} else {
-			// Encoding []byte cannot fail, ok to ignore the error.
-			trimmed := common.TrimLeftZeroes(value[:])
-			encoded, _ = rlp.EncodeToBytes(trimmed)
-			if err := tr.UpdateStorage(s.address, key[:], trimmed); err != nil {
-				s.db.setError(err)
-				return nil, err
->>>>>>> 8f7eb9cc
 			}
 			// Cache the items for preloading
 			usedStorage = append(usedStorage, common.CopyBytes(key[:]))
@@ -432,12 +381,6 @@
 			storage = make(map[common.Hash][]byte, len(dirtyStorage))
 			s.db.storages[s.addrHash] = storage
 		}
-<<<<<<< HEAD
-=======
-		khash := crypto.HashData(s.db.hasher, key[:])
-		storage[khash] = encoded // encoded will be nil if it's deleted
-
->>>>>>> 8f7eb9cc
 		// Cache the original value of mutated storage slots
 		origin = s.db.storagesOrigin[s.address]
 		if origin == nil {
@@ -449,11 +392,11 @@
 			khash := crypto.HashData(hasher, key[:])
 
 			// rlp-encoded value to be used by the snapshot
-			var snapshotVal []byte
+			var encoded []byte
 			if len(value) != 0 {
-				snapshotVal, _ = rlp.EncodeToBytes(value)
+				encoded, _ = rlp.EncodeToBytes(value)
 			}
-			storage[khash] = snapshotVal // snapshotVal will be nil if it's deleted
+			storage[khash] = encoded // encoded will be nil if it's deleted
 
 			// Track the original value of slot only if it's mutated first time
 			prev := s.originStorage[key]
@@ -474,21 +417,13 @@
 	if s.db.prefetcher != nil {
 		s.db.prefetcher.used(s.addrHash, s.data.Root, usedStorage)
 	}
-<<<<<<< HEAD
-
-	if len(s.pendingStorage) > 0 {
-		s.pendingStorage = make(Storage)
-	}
-=======
 	s.pendingStorage = make(Storage) // reset pending map
->>>>>>> 8f7eb9cc
 	return tr, nil
 }
 
 // updateRoot flushes all cached storage mutations to trie, recalculating the
 // new storage trie root.
 func (s *stateObject) updateRoot() {
-<<<<<<< HEAD
 	// If node runs in no trie mode, set root to empty.
 	defer func() {
 		if s.db.db.NoTries() {
@@ -496,10 +431,8 @@
 		}
 	}()
 
-=======
 	// Flush cached storage mutations into trie, short circuit if any error
 	// is occurred or there is not change in the trie.
->>>>>>> 8f7eb9cc
 	tr, err := s.updateTrie()
 	if err != nil || tr == nil {
 		return
